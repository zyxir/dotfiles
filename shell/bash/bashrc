--- conflicted
+++ resolved
@@ -146,10 +146,6 @@
     if [ -x "$(command -v git)" ]; then
         git config --global credential.helper "/mnt/c/Program\ Files/Git/mingw64/bin/git-credential-manager.exe"
     fi
-<<<<<<< HEAD
-=======
-    export LIBGL_ALWAYS_INDIRECT=1
->>>>>>> bdc81811
 fi
 
 # Local Variables:
